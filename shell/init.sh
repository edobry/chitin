--- conflicted
+++ resolved
@@ -1,8 +1,4 @@
-<<<<<<< HEAD
-[[ -z "$CA_DT_DEBUG" ]] || set -x
-=======
 #!/usr/bin/env bash
->>>>>>> c39b6c73
 
 if [[ -z "$IS_DOCKER" ]]; then
     SOURCE_DIR=$(dirname -- "$0")
@@ -119,18 +115,13 @@
     done
 }
 
-<<<<<<< HEAD
-function initDT() {
-    shopt -s globstar
-
-=======
 function autoinitDT() {
     [[ "$CA_DT_AUTOINIT_DISABLED" = "true" ]] || initDT
 }
 
 alias dtShell=initDT
 function initDT() {
->>>>>>> c39b6c73
+    shopt -s globstar
     # load init scripts
     loadDTDir $CA_DT_DIR/helpers/init/**/*.sh
 
@@ -157,8 +148,4 @@
     source $CA_DT_DIR/init.sh
 }
 
-<<<<<<< HEAD
-initDT
-=======
-autoinitDT
->>>>>>> c39b6c73
+autoinitDT