#!/usr/bin/env bash

[[ -z "$CA_DT_DEBUG" ]] || set -x

if [[ -z "$IS_DOCKER" ]]; then
    SOURCE_DIR=$(dirname -- "$0")

    if [[ "$0" = /* ]]; then
        SCRIPT_PATH="$0"
    elif [ ! -z ${BASH_SOURCE[0]} ]; then
        SCRIPT_PATH="${BASH_SOURCE[0]}"
    else
        SCRIPT_PATH="$SOURCE_DIR/init.sh"
    fi

    export CA_DT_DIR="$(dirname $SCRIPT_PATH)"
fi

<<<<<<< HEAD
function loadDTDir() {
=======
function dtLog() {
    echo "dataeng-tools - $1"
}

function dtBail() {
    dtLog "${$1:-something went wrong}!"
    dtLog "exiting!"
    return 1
}

function loadDir() {
>>>>>>> 8b6dc329
    for f in "$@";
        do source $f;
    done
}

function checkDTDep() {
    local depName=$(readJSON "$1" '.key')
    local expectedVersion=$(readJSON "$1" '.value.version')
    local versionCommand=$(readJSON "$1" '.value.command')

    if ! checkCommand "$depName"; then
        dtLog "$depName not installed!"
        return 1
    fi

    local currentVersion=$(eval "$versionCommand")

    if ! checkVersion "$expectedVersion" "$currentVersion" ]]; then
        dtBail "invalid $depName version: >=$expectedVersion expected, $currentVersion found" && return 1
    fi
}

<<<<<<< HEAD
function checkDTDeps() {
=======
function initJq() {
>>>>>>> 8b6dc329
    # we need at least jq to bootstrap
    if ! checkCommand jq; then
        dtBail "jq not installed!" && return 1
    fi

    # bring in jq helpers
    source $CA_DT_DIR/helpers/json.sh
}

function getDTConfigLocation() {
    echo "${XDG_CONFIG_HOME:-$HOME/.config}/dataeng-tools"
}

function readConfig() {
    local configLocation=$(getDTConfigLocation)

    local json5ConfigFileName="config.json5"
    local json5ConfigFilePath="$configLocation/$json5ConfigFileName"

    if [[ ! -f $json5ConfigFilePath ]]; then
        dtLog "initializing config file"
        mkdir -p $configLocation
        cp $CA_DT_DIR/$json5ConfigFileName $json5ConfigFilePath
        dtLog "please update the file with your values: $json5ConfigFilePath"
    fi

    local configFile
    configFile=$(convertJSON5 $json5ConfigFilePath)
    [[ $? -eq 0 ]] || return 1

    export CA_DT_CONFIG=$(readJSONFile $configFile)

    if [[ -z $CA_DT_ENV_INITIALIZED ]] && [[ ! -z $CA_PROJECT_DIR ]]; then
        dtLog "[DEPRECATION WARNING] you are using the legacy DT environment variables (ie CA_PROJECT_DIR)"
        dtLog "[DEPRECATION WARNING] these will no longer be respected in the next major release"
        dtLog "[DEPRECATION WARNING] please switch to setting your values in $json5ConfigFilePath ASAP"
    fi

    local projectDir=$(readJSON "$CA_DT_CONFIG" '.projectDir')
    [[ -z $CA_PROJECT_DIR ]] && export CA_PROJECT_DIR=$projectDir

    local awsAuthEnabled=$(readJSON "$CA_DT_CONFIG" '.modules."aws-auth".enabled')
    [[ -z $CA_DT_AWS_AUTH_ENABLED ]] && export CA_DT_AWS_AUTH_ENABLED=$awsAuthEnabled

    local googleUsername=$(readJSON "$CA_DT_CONFIG" '.modules."aws-auth".googleUsername')
    [[ -z $CA_GOOGLE_USERNAME ]] && export CA_GOOGLE_USERNAME=$googleUsername

    local departmentRole=$(readJSON "$CA_DT_CONFIG" '.modules."aws-auth".departmentRole')
    [[ -z $CA_DEPT_ROLE ]] && export CA_DEPT_ROLE=$departmentRole

    local k8sEnvEnabled=$(readJSON "$CA_DT_CONFIG" '.modules."k8s-env".enabled')
    [[ -z $CA_DT_K8S_CONFIG_ENABLED ]] && export CA_DT_K8S_CONFIG_ENABLED=$k8sEnvEnabled
}

function checkDeps() {
    local json5DepFilePath="$CA_DT_DIR/dependencies.json5"

    local depFilePath
    depFilePath=$(convertJSON5 "$json5DepFilePath")
    [[ $? -eq 0 ]] || return 1

    readJSONFile "$depFilePath" '.dependencies | to_entries[]' | \
    while read -r dep; do
        checkDTDep "$dep" || return 1
    done
}

function initDT() {
    # load init scripts
    loadDTDir $CA_DT_DIR/helpers/init/*.sh

<<<<<<< HEAD
    if [[ -z "$IS_DOCKER" ]] && ! checkDTDeps; then
        echo "dataeng-tools - exiting!"
        return 1
    fi
=======
    initJq
    readConfig

    ([[ -z "$IS_DOCKER" ]] && ! checkDeps) && (dtBail && return 1)
>>>>>>> 8b6dc329

    export CA_DP_DIR=$CA_PROJECT_DIR/dataeng-pipeline

    # load helpers
    loadDTDir $CA_DT_DIR/helpers/*.sh

    # zsh completions only loaded on zsh shells
    if [ -n "$ZSH_VERSION" ]; then
        loadDTDir $CA_DT_DIR/helpers/*.zsh
    fi

    export CA_DT_ENV_INITIALIZED=true
}

function reinitDT() {
    source $CA_DT_DIR/init.sh
}

initDT<|MERGE_RESOLUTION|>--- conflicted
+++ resolved
@@ -16,9 +16,6 @@
     export CA_DT_DIR="$(dirname $SCRIPT_PATH)"
 fi
 
-<<<<<<< HEAD
-function loadDTDir() {
-=======
 function dtLog() {
     echo "dataeng-tools - $1"
 }
@@ -29,8 +26,7 @@
     return 1
 }
 
-function loadDir() {
->>>>>>> 8b6dc329
+function loadDTDir() {
     for f in "$@";
         do source $f;
     done
@@ -53,11 +49,7 @@
     fi
 }
 
-<<<<<<< HEAD
-function checkDTDeps() {
-=======
 function initJq() {
->>>>>>> 8b6dc329
     # we need at least jq to bootstrap
     if ! checkCommand jq; then
         dtBail "jq not installed!" && return 1
@@ -71,7 +63,7 @@
     echo "${XDG_CONFIG_HOME:-$HOME/.config}/dataeng-tools"
 }
 
-function readConfig() {
+function readDTConfig() {
     local configLocation=$(getDTConfigLocation)
 
     local json5ConfigFileName="config.json5"
@@ -112,7 +104,7 @@
     [[ -z $CA_DT_K8S_CONFIG_ENABLED ]] && export CA_DT_K8S_CONFIG_ENABLED=$k8sEnvEnabled
 }
 
-function checkDeps() {
+function checkDTDeps() {
     local json5DepFilePath="$CA_DT_DIR/dependencies.json5"
 
     local depFilePath
@@ -129,17 +121,10 @@
     # load init scripts
     loadDTDir $CA_DT_DIR/helpers/init/*.sh
 
-<<<<<<< HEAD
-    if [[ -z "$IS_DOCKER" ]] && ! checkDTDeps; then
-        echo "dataeng-tools - exiting!"
-        return 1
-    fi
-=======
     initJq
-    readConfig
+    readDTConfig
 
-    ([[ -z "$IS_DOCKER" ]] && ! checkDeps) && (dtBail && return 1)
->>>>>>> 8b6dc329
+    ([[ -z "$IS_DOCKER" ]] && ! checkDTDeps) && (dtBail && return 1)
 
     export CA_DP_DIR=$CA_PROJECT_DIR/dataeng-pipeline
 
