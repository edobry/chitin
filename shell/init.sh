--- conflicted
+++ resolved
@@ -49,9 +49,5 @@
 
 # zsh completions only loaded on zsh shells
 if [ -n "$ZSH_VERSION" ]; then
-<<<<<<< HEAD
-    loadDir $DT_DIR/helpers/*.zsh
-=======
     loadDir $CA_DT_DIR/helpers/*.zsh
->>>>>>> 99f0b7fc
 fi