notSet () [[ -z $1 ]]
isSet () [[ ! -z $1 ]]
isTrue () [[ "$1" = true ]]

function k9sPipeline() {
    requireArg "the environment name" "$1" || return 1

    k8sPipeline auth k9s "$1"
}

function k8sPipeline() {
    # to use, call with `cd` as the first arg
    local isCdMode
    if [[ "$1" == "cd" ]]; then
        isCdMode=true
        echo "-- CD MODE --"
        shift
    fi

    # to use, call with `debug` as the first arg
    local isDebugMode
    if [[ "$1" == "debug" ]]; then
        isDebugMode=true
        echo "-- DEBUG MODE --"
        shift
    fi

    # to use, call with `dryrun` as the first arg
    local isDryrunMode
    if [[ $1 == "dryrun" ]]; then
        isDryrunMode=true
        echo "-- DRYRUN MODE --"
        shift
    fi

    # to use, call with `testing` as the first arg
    local isTestingMode
    if [[ $1 == "testing" ]]; then
        isTestingMode=true
        echo "-- TESTING MODE --"
        shift
    fi

    # to use, call with `auth` as the first arg
    local isAuthMode
    if [[ $1 == "auth" ]]; then
        isAuthMode=true
        shift
    fi

    requireArgOptions "a subcommand" "$1" 'render deploy teardown k9s debugPod' || return 1
    requireArg "the environment name" "$2" || return 1
    local subCommand="$1"
    local envName="$2"
    local envDir=env/$envName
    shift && shift

    if [[ ! -d "$envDir" ]]; then
        echo "No environment called '$envName' exists!"
        return 1
    fi

    local isTeardownMode
    local isRenderMode
    local isDeployMode
    local isK9sMode
    local isDebugPodMode
    if [[ "$subCommand" == "teardown" ]]; then
        isTeardownMode=true
        echo "-- TEARDOWN MODE --"
    elif [[ "$subCommand" == "render" ]]; then
        isRenderMode=true
        echo "-- RENDER MODE --"
    elif [[ "$subCommand" == "deploy" ]]; then
        isDeployMode=true
        echo "-- DEPLOY MODE --"
    elif [[ "$subCommand" == "k9s" ]]; then
        isK9sMode=true
    elif [[ "$subCommand" == "debugPod" ]]; then
        isDebugPodMode=true
    fi

    # to use, call with `chart` as the second arg (after env)
    local isChartMode
    if [[ "$1" == "chart" ]]; then
        isChartMode=true
        shift
    fi

    ## load env config
    local configFile=$envDir/config.json
    if ! validateJSONFile $configFile; then
        echo "Config file at '$configFile' is not valid JSON, exiting!"
        return 1
    fi

    local envConfig=$(readJSONFile $configFile)
    isSet "$isDebugMode" && echo "envConfig:" && readJSON "$envConfig" '.'

    local apiVersion=$(readJSON "$envConfig" '.apiVersion // empty')
    if isSet $apiVersion; then
        checkDTVersion "$apiVersion" || return 1
    fi

    local tfEnv=$(readJSON "$envConfig" '.environment.tfEnv // empty')
    local tfModule=$(readJSON "$envConfig" ".environment.tfModule // empty")

    local accountPath="environment.awsAccount"
    local account=$(readJSON "$envConfig" ".$accountPath // empty")
    requireArg "the AWS account name as '$accountPath'" "$account" || return 1

    local region=$(readJSON "$envConfig" '.environment.awsRegion // empty')
    if [[ -z $region ]]; then
        region=$(awsGetRegion)
        if [[ -z $region ]]; then
            echo "The AWS region for this environment could not be determined!"
            return 1
        fi
    fi

    local contextPath="environment.k8sContext"
    local context=$(readJSON "$envConfig" ".$contextPath // empty")
    requireArg "the K8s context name as '$contextPath'" "$context" || return 1

    local namespacePath="environment.k8sNamespace"
    local namespace=$(readJSON "$envConfig" ".$namespacePath // empty")
    requireArg "the K8s namespace name as '$namespacePath'" "$namespace" || return 1

    echo "Initializing DP environment '$envName'..."
    isSet "$tfEnv" && echo "Terraform environment: '$tfEnv'"
    isSet "$tfModule" && echo "Terraform module: '$tfModule'"
    echo "AWS account: 'ca-aws-$account'"
    echo "AWS region: '$region'"
    echo "K8s context: '$context'"
    echo "K8s namespace: '$namespace'"
    echo
    ##

    # aws auth
    if isSet "$isAuthMode"; then
        awsAuth "$account-admin"
    fi
    checkAccountAuthAndFail "$account" || return 1

    ## env init
    notSet $isDryrunMode && kubectx $context

    if ! k8sNamespaceExists $namespace; then
        k8sPipelineInitEnv $namespace $dockerUsername $dockerPassword
    fi

    notSet $isDryrunMode && kubens $namespace
    ##

    if isSet "$isK9sMode"; then
        k9sEnv $account-admin $context $namespace
        return 0
    fi

    ## parse target
    local target
    requireArg "deployments to limit to, or 'all' to not limit" "$1" || return 1
    if [[ "$1" = "all" ]]; then
        echo -e "\nProcessing all deployments"
    else
        target="$*"

        additionalMsg=$(isSet $isChartMode && echo " instances of chart" || echo "")
        echo -e "\nLimiting to$additionalMsg: $(echo "$target" | sed 's/ /, /g')"
    fi
    ##

    local runtimeConfig=$(echo "$envConfig" | jq -nc \
        --arg envName "$envName" \
        --arg envDir "$envDir" \
        --arg target "$target" \
        --arg region "$region" \
        --arg isDebugMode "$isDebugMode" \
        --arg isDryrunMode "$isDryrunMode" \
        --arg isTestingMode "$isTestingMode" \
        --arg isTeardownMode "$isTeardownMode" \
        --arg isDeployMode "$isDeployMode" \
        --arg isRenderMode "$isRenderMode" \
        --arg isChartMode "$isChartMode" \
        'inputs * {
        env: $envName,
        envDir: $envDir,
        target: $target,
        region: $region,
        flags: {
            isDebugMode: ($isDebugMode != ""),
            isDryrunMode: ($isDryrunMode != ""),
            isTestingMode: ($isTestingMode != ""),
            isTeardownMode: ($isTeardownMode != ""),
            isDeployMode: ($isDeployMode != ""),
            isRenderMode: ($isRenderMode != ""),
            isChartMode: ($isChartMode != "")
        } }')

    isSet "$isDebugMode" && readJSON "$runtimeConfig" '.'

    # if the environment specifies a base SSM path, use that, otherwise default
    local baseSsmPath=$(readJSON "$runtimeConfig" '"/\(.environment.ssmOverride // "dataeng-\($envName)")"' --arg envName dev)
    # isSet $isDryrunMode && echo "Base SSM Path: '$baseSsmPath'"

    notSet "$isTestingMode" && notSet "$isDryrunMode" && notSet "$isTeardownMode" && helm repo update
    
    local chartDefaults=$(readJSON "$runtimeConfig" '.chartDefaults')

    local modeCommand=$(notSet $isTeardownMode && echo installChart || echo teardownChart)

    local cdModeFlag=$(isSet $isCdMode && echo "true" || echo "false")

    local deployments=$(readJSON "$runtimeConfig" '
        # store the root object for later
        . as $root |

        # reformat & merge externalResources.deployments into deployments
        {
            externalResourceDeployments: (
                .externalResources.deployments | to_entries |
                    map({ key: .key,
                        value: { chart: "external-service", values: .value }
                    })),
            deployments: (.deployments | to_entries)
        } | [.externalResourceDeployments, .deployments] | flatten |

        # merge chartDefault config, if exists into each one
        map({key, value: (($root.chartDefaults[.value.chart] // {} | del(.values)) * .value) })[] |

        # filter out disabled and cdDisabled deployments
        select(.value.disabled | not) |
        select(($cdMode | test("false")) or (($cdMode | test("true")) and (.value.cdDisabled | not)))' \
    --arg cdMode $cdModeFlag)

    if [[ -z $deployments ]]; then
        echo "No deployments configured, nothing to do. Exiting!"
        return 0
    fi

    while read -r deploymentOptions; do
         $modeCommand "$runtimeConfig" "$deploymentOptions" "$chartDefaults"
    done <<< $deployments

    return 0
}

function checkJSONFlag() {
    requireArg "a flag name" "$1" || return 1
    requireArg "a JSON string" "$2" || return 1

    echo "$2" | jq -r --arg flagName "$1" 'if .flags[$flagName] then "true" else "" end'
}

function createK8sPipelineEnv() {
    requireArg "an environment name" "$1" || return 1
    requireArg "an AWS account name" "$2" || return 1
    requireArg "an AWS region name" "$3" || return 1
    requireArg "a K8s context name" "$4" || return 1
    requireArg "a K8s namespace name" "$5" || return 1

    local envName="$1"
    local awsAccount="$2"
    local awsRegion="$3"
    local k8sContext="$4"
    local k8sNamespace="$5"

    local apiVersion=$(getReleasedDTVersion)
    local config=$(jq -n \
        --arg apiVersion $apiVersion \
        --arg envName $envName \
        --arg awsAccount $awsAccount \
        --arg awsRegion $awsRegion \
        --arg k8sContext $k8sContext \
        --arg k8sNamespace $k8sNamespace \
    '{
        apiVersion: $apiVersion,
        environment: {
            awsAccount: $awsAccount,
            awsRegion: $awsRegion,
            k8sContext: $k8sContext,
            k8sNamespace: $k8sNamespace
        },
        chartDefaults: {},
        deployments: {},
        externalResources: { deployments: {} }
    }')

    if [[ ! -d "env" ]]; then
        echo "Are you in the right directory? No 'env' dir found!"
        return 1
    fi

    local envDir="env/$envName"
    local configPath="$envDir/config.json"

    if [[ -f $configPath ]]; then
        echo "Environment '$envName' already initialized."
        return 0
    fi

    echo "Creating new environment directory for '$envName'..."
    mkdir -p $envDir/deployments $envDir/chartDefaults $envDir/externalResources
    echo $config > $configPath
    echo "Environment initialized! You can configure it at '$configPath'."
}

function installChart() {
    local runtimeConfig="$1"
    local deploymentOptions="$2"
    local allChartDefaults="$3"

    local region=$(readJSON "$runtimeConfig" '.region')
    local envDir=$(readJSON "$runtimeConfig" '.envDir')
    local isDeployMode=$(checkJSONFlag isDeployMode "$runtimeConfig")
    local isRenderMode=$(checkJSONFlag isRenderMode "$runtimeConfig")
    local isChartMode=$(checkJSONFlag isChartMode "$runtimeConfig")
    local isDebugMode=$(checkJSONFlag isDebugMode "$runtimeConfig")
    local isDryrunMode=$(checkJSONFlag isDryrunMode "$runtimeConfig")
    local isTestingMode=$(checkJSONFlag isTestingMode "$runtimeConfig")

    local name=$(readJSON "$deploymentOptions" '.key')
    local config=$(readJSON "$deploymentOptions" '.value')
    local chart=$(readJSON "$config" '.chart')

    local chartType=$(readJSON "$config" '.type // "helm"')
    requireArgOptions "a chart type" "$chartType" "helm cdk8s" || return 1

    local isHelmChart
    if [[ "$chartType" == 'helm' ]]; then
        isHelmChart=true
    fi

    # echo "chart: $chartType $isHelmChart"

    local chartDefaults
    chartDefaults=$(readJSON "$allChartDefaults" ".\"$chart\" | del(.values)")
    local chartDefaultCode=$?

    local mergedConfig="$config"
    if [[ $chartDefaultCode -eq 0 ]]; then
        mergedConfig=$(mergeJSON "$config" "$chartDefaults")
    fi

    local source=$(readJSON "$mergedConfig" '.source // "remote"')
    local expectedVersion=$(readJSON "$mergedConfig" '.version // ""')

    if [[ "$source" == "local" ]]; then
        local chartPath="$chart"
    elif [[ "$source" == "remote" ]]; then
        local chartPath=$(isSet $isHelmChart && echo "fimbulvetr/$chart" || echo "@chainalysis/$chart")
        # echo "chartPath: $chartPath"
    else
        echo "Invalid source '$source', set 'local' or 'remote'"
        return 1
    fi

    (targetMatches "$runtimeConfig" "$deploymentOptions") || return 0

    echo -e "\n$(isSet $isRenderMode && echo 'Rendering' || echo 'Deploying') $name..."
    isSet "$isDryrunMode" && echo "$mergedConfig" | prettyYaml

    # update chart deps
    if notSet $isDryrunMode && [[ $source == "local" ]] && isSet $isHelmChart && [[ -d $chartPath ]]; then
        if ! helm dep update $chartPath; then
            echo "Skipping due to missing dependency!"
            return 1
        fi
    fi

    ## version
    local version
    if notSet $isTestingMode && isSet $isHelmChart; then
        if [[ -z $expectedVersion ]]; then
            local latestVersion
            latestVersion=$(helmChartGetLatestVersion "$source" "$chartPath")
            [[ $? -ne 0 ]] && { echo "Couldn't fetch latest version, skipping"; echo "$latestVersion"; return 1; }

            echo "No version configured, using '$chart:$latestVersion'; consider locking the deployment to this version"
            version=$latestVersion
        elif ! helmChartCheckVersion "$source" "$chartPath" "$expectedVersion"; then
            echo "Could not find expected version for $source chart: '$chartPath':$expectedVersion"
            return 1
        else
            version=$expectedVersion
        fi
    fi

    local helmVersionArg=$([[ -n $version ]] && isSet $isHelmChart && echo "--version=$version" || echo "")
    ##

    local inlineValues=$(readJSON "$mergedConfig" '.values // {}')
    local nestValues=$(readJSON "$mergedConfig" '.nestValues // empty')

    ## secrets
    local secretPresets=$(readJSON "$runtimeConfig" '.externalResources.secretPresets // {}')
    local secretPreset=$(readJSON "$inlineValues" '."$secretPreset" // empty')
    if isSet $secretPreset; then
        local externalSecretsValues=$(readJSON "$secretPresets" '.[$name] // {}' --arg name $secretPreset)

        # substitute the secret preset values
        inlineValues=$(echo "$inlineValues" | jq -nc \
            --argjson externalSecretsValues "$externalSecretsValues" \
            'inputs * { externalSecrets: $externalSecretsValues } | del(.secretPreset)')
    fi
    ##

    ## values

    # generate environment-specific configuration and write to a temporary file
    local envValues=$(jq -cr '{
        region: $region, nodeSelector: {
            "eks.amazonaws.com/nodegroup": (.environment.eksNodegroup // empty) } }' \
            --arg region $region <<< "$runtimeConfig")
    
    # handle parent chart value nesting
    if isSet "$nestValues"; then
        envValues=$(jq -nc --arg chartName "$chart" --argjson vals "$envValues" '{ ($chartName): $vals }')
    fi

    isSet "$isDryrunMode" && echo "$envValues" | prettyYaml
    isSet "$isDryrunMode" && echo

<<<<<<< HEAD
    local envFile=$(tempFile).yaml
    notSet "$isDryrunMode" && writeJSONToYamlFile "$envValues" "$envFile"
=======
    local envFile=$(tempFile)
    notSet "$isDryrunMode" && echo "$envValues" > "$envFile"
>>>>>>> 18494c19

    local chartDefaultFilePath="$envDir/chartDefaults/$chart.yaml"
    local chartDefaultFileArg=$([ -f $chartDefaultFilePath ] && echo "-f $chartDefaultFilePath" || echo "")

    local deploymentFilePath="$envDir/deployments/$name.yaml"
    local deploymentFileArg=$([ -f "$deploymentFilePath" ] && echo "-f $deploymentFilePath" || echo "")

    local chartDefaultInlineValues=$(readJSON "$allChartDefaults" ".\"$chart\" | .values // {}")
    local chartDefaultInlineValuesFile=$(tempFile).yaml
    writeJSONToYamlFile "$chartDefaultInlineValues" "$chartDefaultInlineValuesFile"

    local inlineValuesFile=$(tempFile).yaml
    writeJSONToYamlFile "$inlineValues" "$inlineValuesFile"
    ##

    local subCommand
    if isSet $isRenderMode; then
        subCommand="template"
    else
        subCommand=$(isSet $isHelmChart && echo "upgrade --install" || echo "deploy")
    fi
    
    # precedence order
    #
    # chart default
    #
    # per env chart default (file)
    # per env chart default (inline)
    # deployment (file)
    # deployment (inline)

    local templateCommand=$(isSet $isHelmChart && echo "helm" || echo "k8sRunCdk8sChart")

    local fullTemplateCommand="$templateCommand "$subCommand" $name $chartPath $helmVersionArg $helmEnvValues -f $envFile $chartDefaultFileArg \
        -f $chartDefaultInlineValuesFile $deploymentFileArg -f $inlineValuesFile"

    isSet "$isDryrunMode" && echo "$fullTemplateCommand"
    notSet "$isDryrunMode" && $(echo "$fullTemplateCommand")

    return 0
}

function k8sRunCdk8sChart() {
    requireArg "subcommand" "$1" || return 1
    requireArg "chart instance name" "$2" || return 1
    # requireArg "chart name" "$3" || return 1
    requireArg "chart package" "$3" || return 1
    requireArg "argument list" "$4" || return 1

    local subcommand="$1"
    local instanceName="$2"
    # local name="$3"
    local package="$3"
    shift; shift; shift;
    
    npm exec --package $package --yes cluster-script-chart -- $subcommand $instanceName $@
}

function k8sRunLocalCdk8sChart() {
    requireArg "subcommand" "$1" || return 1
    requireArg "chart instance name" "$2" || return 1
    requireArg "chart name" "$3" || return 1
    requireArg "chart dir" "$4" || return 1
    requireArg "argument list" "$5" || return 1

    local subcommand="$1"
    local instanceName="$2"
    local name="$3"
    local dir="$4"
    shift; shift; shift;
    
    k8sRunCdk8sChart $subcommand cluster-script-chart "$CA_PROJECT_DIR/dataeng-charts/charts/$dir" $@
}

function teardownChart() {
    local runtimeConfig="$1"
    local deploymentOptions="$2"
    local allChartDefaults="$3"

    local target=$(readJSON "$runtimeConfig" '.target')
    local isChartMode=$(checkJSONFlag isChartMode "$runtimeConfig")
    local isDebugMode=$(checkJSONFlag isDebugMode "$runtimeConfig")
    local isDryrunMode=$(checkJSONFlag isDryrunMode "$runtimeConfig")

    local name=$(readJSON "$deploymentOptions" '.key')
    local config=$(readJSON "$deploymentOptions" '.value')
    local chart=$(readJSON "$config" '.chart')

    (targetMatches "$runtimeConfig" "$deploymentOptions") || return 0

    echo -e "\nTearing down '$name'..."

    helmCommand="helm uninstall $name"

    isSet "$isDryrunMode" echo "$helmCommand"
    notSet "$isDryrunMode" && $(echo "$helmCommand")
}

function targetMatches() {
    requireArg "the runtime config" "$1" || return 1
    requireArg "the deployment options" "$2" || return 1

    local runtimeConfig="$1"
    local deploymentOptions="$2"

    local deployTarget=$(readJSON "$runtimeConfig" '.target // empty')
    local isChartMode=$(checkJSONFlag isChartMode "$runtimeConfig")
    local isDebugMode=$(checkJSONFlag isDebugMode "$runtimeConfig")

    local deploymentName=$(readJSON "$deploymentOptions" '.key')
    local config=$(readJSON "$deploymentOptions" '.value')
    local chartName=$(readJSON "$config" '.chart')

    # if limiting to "all", always pass
    notSet $deployTarget && return 0

    isSet $isDebugMode && echo -e "\nTesting instance '$deploymentName' of chart '$chartName'..."

    local chartMatches=false;
    (isSet $isChartMode && argsContain "$chartName" $deployTarget) && chartMatches=true

    local nameMatches=false;
    if notSet $isChartMode; then
        (isSet $deployTarget && argsContain "$deploymentName" $deployTarget) && nameMatches=true
    fi

    if ! isTrue "$chartMatches" && ! isTrue "$nameMatches"; then
        isSet $isDebugMode && echo "Does not match!"
        return 1
    else
        isSet $isDebugMode && echo "Matches!"
        return 0
    fi
}

function k8sPipelineInitEnv() {
    requireArg "an environment name" "$1" || return 1

    local name="$1"
    # TODO: impute namespace name from env name
    local namespace="$name"

    echo "Initializing environment '$name'..."

    echo "Creating namespace..."
    local namespaceResource=$(kubectl create namespace $namespace \
        --dry-run=client -o=json --save-config)

    # TODO: annotate with:
    #     externalsecrets.kubernetes-client.io/permitted-key-name: "/dev/cluster1/core-namespace/.*"

    isSet $isDryrunMode && echo "$namespaceResource" | prettyJson
    notSet $isDryrunMode && echo "$namespaceResource" | kubectl apply -f -

    #switch to the newly-created namespace
    notSet $isDryrunMode && kubens $namespace
    echo -e "Environment initialized!\n"
}

local tfModule=coin-collection/$(readJSON "$envConfig" ".tfModule // \"$envName\"")

DP_RESOURCES_DIR=$envDir/resources
function createDatabaseServicesFromTerraform() {
    echo -e "\nParsing Terraform output from module '$tfEnv/$tfModule'..."

    local tfCommand="runTF $tfEnv $tfModule output -json rds_instance_endpoints"
    isSet $isDryrunMode echo $tfCommand

    # read the terraform state for this environment, grab the databases
    local rdsInstances=$($tfCommand \
        | jq -c 'to_entries[] | { name: "postgres-\(.key)", externalName: (.value | split(":") | first) }')

    for instance in $rdsInstances; do
        isSet $isDryrunMode echo $instance | jq '.'

        local name=$(echo $instance | jq -r '.name')

        # generate service file json, convert to yaml, then write
        echo $instance | jq '{ externalName }' \
            | prettyYaml > $DP_RESOURCES_DIR/$name.yaml
    done
}<|MERGE_RESOLUTION|>--- conflicted
+++ resolved
@@ -421,13 +421,8 @@
     isSet "$isDryrunMode" && echo "$envValues" | prettyYaml
     isSet "$isDryrunMode" && echo
 
-<<<<<<< HEAD
-    local envFile=$(tempFile).yaml
-    notSet "$isDryrunMode" && writeJSONToYamlFile "$envValues" "$envFile"
-=======
-    local envFile=$(tempFile)
+    local envFile=$(tempFile).json
     notSet "$isDryrunMode" && echo "$envValues" > "$envFile"
->>>>>>> 18494c19
 
     local chartDefaultFilePath="$envDir/chartDefaults/$chart.yaml"
     local chartDefaultFileArg=$([ -f $chartDefaultFilePath ] && echo "-f $chartDefaultFilePath" || echo "")
